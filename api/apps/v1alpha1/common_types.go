--- conflicted
+++ resolved
@@ -35,12 +35,8 @@
 	// override the default service name
 	Name string `json:"name,omitempty"`
 	// +kubebuilder:default=8000
-<<<<<<< HEAD
-	OpenAIPort  int32             `json:"openaiPort"`
 	Annotations map[string]string `json:"annotations,omitempty"`
-=======
 	Port int32 `json:"port"`
->>>>>>> f2d26669
 }
 
 // Metrics defines attributes to setup metrics collection
