--- conflicted
+++ resolved
@@ -182,14 +182,14 @@
 	MountPath string `json:"mountPath"`
 }
 
-<<<<<<< HEAD
 // ProxySpec defines the proxy configuration for NIMService
 type ProxySpec struct {
 	HttpProxy     string `json:"httpProxy,omitempty"`
 	HttpsProxy    string `json:"httpsProxy,omitempty"`
 	NoProxy       string `json:"noProxy,omitempty"`
 	CertConfigMap string `json:"certConfigMap,omitempty"`
-=======
+}
+
 // NGCSecret represents the secret and key details for NGC.
 type NGCSecret struct {
 	// Name of the Kubernetes secret containing NGC API key
@@ -199,5 +199,4 @@
 	// Key in the key containing the actual API key value
 	// +kubebuilder:default:="NGC_API_KEY"
 	Key string `json:"key"`
->>>>>>> 2296229e
 }