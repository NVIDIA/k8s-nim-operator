--- conflicted
+++ resolved
@@ -613,8 +613,6 @@
 		})
 	})
 
-<<<<<<< HEAD
-=======
 	Describe("getNIMCacheProfile", func() {
 		It("should return nil when NIMCache is not used", func() {
 			nimService.Spec.Storage.NIMCache.Name = ""
@@ -743,5 +741,4 @@
 			Expect(err).To(HaveOccurred())
 		})
 	})
->>>>>>> de5a37f9
 })